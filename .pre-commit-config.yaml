--- conflicted
+++ resolved
@@ -18,30 +18,18 @@
         args: [--markdown-linebreak-ext=md]
 
   - repo: https://github.com/igorshubovych/markdownlint-cli
-<<<<<<< HEAD
     rev: v0.39.0
-=======
-    rev: v0.33.0
->>>>>>> 2aa58704
     hooks:
       - id: markdownlint
         args: [-c, .markdownlint.yaml, --fix]
 
   - repo: https://github.com/pre-commit/mirrors-prettier
-<<<<<<< HEAD
     rev: v4.0.0-alpha.8
-=======
-    rev: v3.0.0-alpha.6
->>>>>>> 2aa58704
     hooks:
       - id: prettier
 
   - repo: https://github.com/adrienverge/yamllint
-<<<<<<< HEAD
     rev: v1.35.1
-=======
-    rev: v1.30.0
->>>>>>> 2aa58704
     hooks:
       - id: yamllint
 
@@ -78,11 +66,7 @@
         args: [--line-length=100]
 
   - repo: https://github.com/pre-commit/mirrors-clang-format
-<<<<<<< HEAD
     rev: v18.1.3
-=======
-    rev: v16.0.0
->>>>>>> 2aa58704
     hooks:
       - id: clang-format
         types_or: [c++, c, cuda]
