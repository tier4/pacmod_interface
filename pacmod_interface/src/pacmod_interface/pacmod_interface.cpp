--- conflicted
+++ resolved
@@ -314,13 +314,8 @@
     autoware_vehicle_msgs::msg::ControlModeReport control_mode_msg;
     control_mode_msg.stamp = header.stamp;
 
-<<<<<<< HEAD
-    if (global_rpt->enabled && is_pacmod_enabled_) {
+    if (global_rpt_ptr_->enabled && is_pacmod_enabled_) {
       control_mode_msg.mode = autoware_vehicle_msgs::msg::ControlModeReport::AUTONOMOUS;
-=======
-    if (global_rpt_ptr_->enabled && is_pacmod_enabled_) {
-      control_mode_msg.mode = autoware_auto_vehicle_msgs::msg::ControlModeReport::AUTONOMOUS;
->>>>>>> b779f849
     } else {
       control_mode_msg.mode = autoware_vehicle_msgs::msg::ControlModeReport::MANUAL;
     }
